// ================================================================================================
// 
// This file is part of the CAMPVis Software Framework.
// 
// If not explicitly stated otherwise: Copyright (C) 2012-2014, all rights reserved,
//      Christian Schulte zu Berge <christian.szb@in.tum.de>
//      Chair for Computer Aided Medical Procedures
//      Technische Universitaet Muenchen
//      Boltzmannstr. 3, 85748 Garching b. Muenchen, Germany
// 
// For a full list of authors and contributors, please refer to the file "AUTHORS.txt".
// 
// Licensed under the Apache License, Version 2.0 (the "License"); you may not use this file 
// except in compliance with the License. You may obtain a copy of the License at
// 
// http://www.apache.org/licenses/LICENSE-2.0
// 
// Unless required by applicable law or agreed to in writing, software distributed under the 
// License is distributed on an "AS IS" BASIS, WITHOUT WARRANTIES OR CONDITIONS OF ANY KIND, 
// either express or implied. See the License for the specific language governing permissions 
// and limitations under the License.
// 
// ================================================================================================

/**
 * Author: Hossain Mahmud <mahmud@in.tum.de>
 * Date: March 2014
 */


#include "gtest/gtest.h"
#include <stdio.h>

#include "tgt/gpucapabilities.h"
#include "tgt/shadermanager.h"
#include "tgt/glcontextmanager.h"
#include "tgt/qt/qtthreadedcanvas.h"
#include "tgt/logmanager.h"
#include "tgt/qt/qtapplication.h"

#include "core/tools/simplejobprocessor.h"
#include "core/tools/opengljobprocessor.h"
#include "core/tools/quadrenderer.h"

#ifdef Q_WS_X11
#include <X11/Xlib.h>
#endif

QApplication *app;
/// Flag, whether CampVisApplication was correctly initialized
bool _initialized;
/// A local OpenGL context used for initialization
tgt::GLCanvas* _localContext = nullptr;
static const std::string loggerCat_;


void init() {
    // Make Xlib and GLX thread safe under X11
    QApplication::setAttribute(Qt::AA_X11InitThreads);

    sigslot::signal_manager::init();
    sigslot::signal_manager::getRef().setSignalHandlingMode(sigslot::signal_manager::FORCE_DIRECT);
    sigslot::signal_manager::getRef().start();

    tgt::GlContextManager::init();

    campvis::OpenGLJobProcessor::init();
    campvis::OpenGLJobProcessor::getRef().iKnowWhatImDoingSetThisThreadOpenGlThread();
    campvis::SimpleJobProcessor::init();

    tgtAssert(_initialized == false, "Tried to initialize CampVisApplication twice.");
    
    // Init TGT
    tgt::InitFeature::Features featureset = tgt::InitFeature::ALL;
    tgt::init(featureset);
    LogMgr.getConsoleLog()->addCat("", true, tgt::Info);

    // create a local OpenGL context and init GL
    _localContext = new tgt::QtThreadedCanvas("", tgt::ivec2(16, 16));
    
    tgt::GLContextScopedLock lock(_localContext);
    tgt::GlContextManager::getRef().registerContextAndInitGlew(_localContext);
<<<<<<< HEAD
    campvis::OpenGLJobProcessor::getRef().registerContext(_localContext);
=======
    GLJobProc.iKnowWhatImDoingSetOpenGlThread();
    GLJobProc.registerContext(_localContext);
>>>>>>> cac55a2e

    tgt::initGL(featureset);
    ShdrMgr.setDefaultGlslVersion("330");

    campvis::QuadRenderer::init();

#ifdef CAMPVIS_SOURCE_DIR
    {
        std::string sourcePath = CAMPVIS_SOURCE_DIR;
        ShdrMgr.addPath(sourcePath);
        ShdrMgr.addPath(sourcePath + "/core/glsl");
    }
#endif

    // ensure matching OpenGL specs
    LINFO("Using Graphics Hardware " << GpuCaps.getVendorAsString() << " " << GpuCaps.getGlRendererString() << " on " << GpuCaps.getOSVersionString());
    LINFO("Supported OpenGL " << GpuCaps.getGlVersion() << ", GLSL " << GpuCaps.getShaderVersion());
    if (GpuCaps.getGlVersion() < tgt::GpuCapabilities::GlVersion::TGT_GL_VERSION_3_3) {
        LERROR("Your system does not support OpenGL 3.3, which is mandatory. CAMPVis will probably not work as intended.");
    }
    if (GpuCaps.getShaderVersion() < tgt::GpuCapabilities::GlVersion::SHADER_VERSION_330) {
        LERROR("Your system does not support GLSL Shader Version 3.30, which is mandatory. CAMPVis will probably not work as intended.");
    }
    
    _initialized = true;
}

void deinit() {
    tgtAssert(_initialized, "Tried to deinitialize uninitialized CampVisApplication.");

    {
        // Deinit everything OpenGL related using the local context.
        tgt::GLContextScopedLock lock(_localContext);

        campvis::QuadRenderer::deinit();

        tgt::deinitGL();
    }

    campvis::SimpleJobProcessor::deinit();
    campvis::OpenGLJobProcessor::deinit();


    tgt::GlContextManager::deinit();
    tgt::deinit();

    sigslot::signal_manager::getRef().stop();
    sigslot::signal_manager::deinit();

    _initialized = false;
}

GTEST_API_ int main(int argc, char **argv) {
    printf("Running main() from main.cpp\n");

#ifdef Q_WS_X11
    XInitThreads();
#endif


    app = new QApplication(argc, argv);
    //testing::InitGoogleTest(&argc, argv);
    int _argc = 2;
    char *options[] = {"THIS DOESN'T HAVE ANY EFFECT", "--gtest_output=xml:visregtests/result.xml"};
    testing::InitGoogleTest(&_argc, options);

    int ret;

    init();
    {
        tgt::GLContextScopedLock lock(_localContext);
        ret= RUN_ALL_TESTS();

    }
    deinit();

    delete app;
    printf("main() returned with %d\n", ret);
    return 0;
}<|MERGE_RESOLUTION|>--- conflicted
+++ resolved
@@ -80,12 +80,8 @@
     
     tgt::GLContextScopedLock lock(_localContext);
     tgt::GlContextManager::getRef().registerContextAndInitGlew(_localContext);
-<<<<<<< HEAD
-    campvis::OpenGLJobProcessor::getRef().registerContext(_localContext);
-=======
-    GLJobProc.iKnowWhatImDoingSetOpenGlThread();
+    GLJobProc.iKnowWhatImDoingSetThisThreadOpenGlThread();
     GLJobProc.registerContext(_localContext);
->>>>>>> cac55a2e
 
     tgt::initGL(featureset);
     ShdrMgr.setDefaultGlslVersion("330");
